--- conflicted
+++ resolved
@@ -1,7 +1,4 @@
 .idea
 .history
-<<<<<<< HEAD
 .vscode
-=======
->>>>>>> 4228399e
 __pycache__/